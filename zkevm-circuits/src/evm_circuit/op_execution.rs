use super::{
    param::{
        CIRCUIT_HEIGHT, CIRCUIT_WIDTH, NUM_CELL_OP_EXECUTION_STATE,
        NUM_CELL_OP_GADGET_SELECTOR, NUM_CELL_RESUMPTION,
    },
    Case, Cell, Constraint, CoreStateInstance, ExecutionStep, Lookup, Word,
};
use crate::util::Expr;
use bus_mapping::evm::OpcodeId;
use halo2::{
    arithmetic::FieldExt,
    circuit::Region,
    plonk::{ConstraintSystem, Error, Expression},
};
use std::{collections::HashMap, ops::Range};

mod arithmetic;
mod byte;
mod comparator;
mod pop;
mod push;
mod utils;

use arithmetic::AddGadget;
use byte::ByteGadget;
use comparator::LtGadget;
use pop::PopGadget;
use push::PushGadget;

fn bool_switches_constraints<F: FieldExt>(
    bool_switches: &[Cell<F>],
) -> Vec<Expression<F>> {
    let mut constraints = Vec::with_capacity(bool_switches.len() + 1);
    let mut sum_to_one = 0.expr();

    for switch in bool_switches {
        constraints.push(switch.expr() * (1.expr() - switch.expr()));
        sum_to_one = sum_to_one + switch.expr();
    }

    constraints.push(1.expr() - sum_to_one);

    constraints
}

#[derive(Debug, Clone, Copy)]
pub(crate) struct CaseConfig {
    pub(crate) case: Case,
    num_word: usize,
    num_cell: usize,
    will_halt: bool,
}

impl CaseConfig {
    fn num_total_cell(&self) -> usize {
        32 * self.num_word
            + self.num_cell
            + if self.will_halt {
                NUM_CELL_RESUMPTION
            } else {
                0
            }
    }

    // allocate indices of cells for words, cells and unused. It assumes input
    // free_cells are in order of rotation and then column index.
    fn allocate_indices<F: FieldExt>(
        &self,
        num_case: usize,
        free_cells: &[Cell<F>],
    ) -> (Vec<Range<usize>>, Vec<usize>, Vec<usize>) {
        let num_free_cell = free_cells.len();
        let num_total_cell = num_case + self.num_total_cell();
        assert!(num_free_cell >= num_total_cell);

        let num_unused = num_free_cell - num_total_cell;
        let word_height = 32 / CIRCUIT_WIDTH;

        let mut word_ranges = Vec::with_capacity(self.num_word);
        let mut cell_idxs = Vec::with_capacity(self.num_cell + num_unused);

        let mut begin_idx = num_case;
        let mut rotation_range = Range::default();
        for (idx, cell) in free_cells.iter().enumerate() {
            // skip case selector
            if idx < num_case {
                continue;
            }

            let next_idx = idx + 1;
            if next_idx == num_free_cell || word_ranges.len() == self.num_word {
                cell_idxs.append(&mut (idx..num_free_cell).collect());
                break;
            }

            // find cells in rectangle region for words
            if rotation_range.contains(&cell.rotation) {
                if next_idx - begin_idx == 32 {
                    let next_cell = &free_cells[next_idx];
                    word_ranges.push(begin_idx..next_idx);
                    begin_idx = next_idx;
                    rotation_range =
                        next_cell.rotation..next_cell.rotation + word_height;
                }
            } else {
                cell_idxs.append(&mut (begin_idx..idx).collect());
                begin_idx = idx;
                rotation_range = cell.rotation..cell.rotation + word_height;
            }
        }

        assert_eq!(
            word_ranges.len(),
            self.num_word,
            "not enough rectangle regions for words"
        );

        let (cell_idxs, unused_idxs) = cell_idxs.split_at(self.num_cell);
        (word_ranges, cell_idxs.to_vec(), unused_idxs.to_vec())
    }
}

#[derive(Debug)]
pub(crate) struct CaseAllocation<F> {
    selector: Cell<F>,
    words: Vec<Word<F>>,
    cells: Vec<Cell<F>>,
    resumption: Option<Resumption<F>>,
}

#[derive(Clone, Debug)]
struct Resumption<F> {
    caller_id: Cell<F>,
    gas_available: Cell<F>,
}

impl<F: FieldExt> Resumption<F> {
    fn new(cells: &[Cell<F>]) -> Self {
        assert_eq!(cells.len(), NUM_CELL_RESUMPTION);

        Self {
            caller_id: cells[0].clone(),
            gas_available: cells[1].clone(),
        }
    }
}

#[derive(Clone, Debug)]
pub(crate) struct OpExecutionState<F> {
    pub is_executing: Cell<F>,
    pub global_counter: Cell<F>,
    pub call_id: Cell<F>,
    pub program_counter: Cell<F>,
    pub stack_pointer: Cell<F>,
    gas_counter: Cell<F>,
    opcode: Cell<F>,
}

impl<F: FieldExt> OpExecutionState<F> {
    pub(crate) fn new(cells: &[Cell<F>]) -> Self {
        assert_eq!(cells.len(), NUM_CELL_OP_EXECUTION_STATE);

        Self {
            is_executing: cells[0].clone(),
            global_counter: cells[1].clone(),
            call_id: cells[2].clone(),
            program_counter: cells[3].clone(),
            stack_pointer: cells[4].clone(),
            gas_counter: cells[5].clone(),
            opcode: cells[6].clone(),
        }
    }
}

trait OpGadget<F: FieldExt> {
    const RESPONSIBLE_OPCODES: &'static [OpcodeId];

    const CASE_CONFIGS: &'static [CaseConfig];

    fn construct(case_allocations: Vec<CaseAllocation<F>>) -> Self;

    fn constraints(
        &self,
        state_curr: &OpExecutionState<F>,
        state_next: &OpExecutionState<F>,
    ) -> Vec<Constraint<F>>;

    fn assign(
        &self,
        region: &mut Region<'_, F>,
        offset: usize,
        core_state: &mut CoreStateInstance,
        execution_step: &ExecutionStep,
    ) -> Result<(), Error>;
}

// Preset stores default values for each case of op gadget
#[derive(Clone, Default)]
struct Preset<F> {
    qs_byte_lookups: [F; CIRCUIT_HEIGHT],
    free_cells: Vec<(usize, F)>,
}

#[derive(Clone)]
pub(crate) struct OpExecutionGadget<F> {
    r: F,
    qs_byte_lookups: Vec<Cell<F>>,
    state_curr: OpExecutionState<F>,
    state_next: OpExecutionState<F>,
    qs_ops: Vec<Cell<F>>,
    free_cells: Vec<Cell<F>>,
    resumption: Resumption<F>,
    qs_op_idx_map: HashMap<OpcodeId, usize>,
    preset_map: HashMap<(usize, Case), Preset<F>>,
    add_gadget: AddGadget<F>,
    push_gadget: PushGadget<F>,
    lt_gadget: LtGadget<F>,
<<<<<<< HEAD
    byte_gadget: ByteGadget<F>,
=======
    pop_gadget: PopGadget<F>,
>>>>>>> 2d75f1d4
}

impl<F: FieldExt> OpExecutionGadget<F> {
    // TODO: refactor input type
    #[allow(clippy::too_many_arguments)]
    pub(crate) fn configure(
        meta: &mut ConstraintSystem<F>,
        r: F,
        qs_op_execution: Expression<F>,
        qs_byte_lookups: Vec<Cell<F>>,
        state_curr: OpExecutionState<F>,
        state_next: OpExecutionState<F>,
        free_cells: Vec<Cell<F>>,
        independent_lookups: &mut Vec<(Expression<F>, Vec<Lookup<F>>)>,
    ) -> Self {
        let (qs_ops, free_cells) =
            free_cells.split_at(NUM_CELL_OP_GADGET_SELECTOR);
        let resumption = Resumption::new(
            &free_cells[free_cells.len() - NUM_CELL_RESUMPTION..],
        );

        let mut qs_op_idx_map = HashMap::new();
        let mut preset_map = HashMap::new();
        let mut qs_op_idx = 0;

        let mut constraints = vec![Constraint {
            name: "op selectors",
            selector: 1.expr(),
            polys: bool_switches_constraints(qs_ops),
            lookups: vec![],
        }];

        // This helps construct different gadgets that implement trait OpGadget
        // with identical inputs.
        macro_rules! construct_op_gadget {
            ($name:ident) => {
                let $name = Self::construct_op_gadget(
                    r,
                    &state_curr,
                    &state_next,
                    &qs_byte_lookups[..],
                    qs_ops,
                    qs_op_idx,
                    free_cells,
                    &resumption,
                    &mut qs_op_idx_map,
                    &mut preset_map,
                    &mut constraints,
                );
                qs_op_idx += 1;
            };
        }

        construct_op_gadget!(add_gadget);
        construct_op_gadget!(push_gadget);
        construct_op_gadget!(lt_gadget);
<<<<<<< HEAD
        construct_op_gadget!(byte_gadget);
=======
        construct_op_gadget!(pop_gadget);
>>>>>>> 2d75f1d4
        let _ = qs_op_idx;

        for constraint in constraints.into_iter() {
            let Constraint {
                name,
                selector: qs_op_case,
                polys,
                lookups,
            } = constraint;

            let qs = qs_op_execution.clone() * qs_op_case.clone();

            meta.create_gate(name, |_| {
                if polys.is_empty() {
                    return vec![0.expr()];
                }
                polys
                    .into_iter()
                    .map(|poly| qs.clone() * poly)
                    .collect::<Vec<_>>()
            });

            independent_lookups.push((qs, lookups));
        }

        Self {
            r,
            qs_byte_lookups,
            state_curr,
            state_next,
            qs_ops: qs_ops.to_vec(),
            free_cells: free_cells.to_vec(),
            qs_op_idx_map,
            preset_map,
            resumption,
            add_gadget,
            push_gadget,
            lt_gadget,
<<<<<<< HEAD
            byte_gadget,
=======
            pop_gadget,
>>>>>>> 2d75f1d4
        }
    }

    #[allow(clippy::too_many_arguments)]
    fn construct_op_gadget<O: OpGadget<F>>(
        r: F,
        state_curr: &OpExecutionState<F>,
        state_next: &OpExecutionState<F>,
        qs_byte_lookups: &[Cell<F>],
        qs_ops: &[Cell<F>],
        qs_op_idx: usize,
        free_cells: &[Cell<F>],
        resumption: &Resumption<F>,
        qs_op_idx_map: &mut HashMap<OpcodeId, usize>,
        preset_map: &mut HashMap<(usize, Case), Preset<F>>,
        constraints: &mut Vec<Constraint<F>>,
    ) -> O {
        assert!(qs_op_idx < NUM_CELL_OP_GADGET_SELECTOR);

        let qs_op = &qs_ops[qs_op_idx];

        // opcode should only be handled by one gadget
        for opcode in O::RESPONSIBLE_OPCODES {
            assert!(
                qs_op_idx_map.insert(*opcode, qs_op_idx).is_none(),
                "opcode is already handled by another gadget"
            );
        }

        let case_configs = O::CASE_CONFIGS;
        let num_case = case_configs.len();
        let qs_cases = &free_cells[..num_case];

        constraints.push(Constraint {
            name: "case selectors",
            selector: qs_op.expr(),
            polys: bool_switches_constraints(qs_cases),
            lookups: vec![],
        });

        let case_allocations = case_configs
            .iter()
            .enumerate()
            .map(|(q_case_idx, case_config)| {
                let mut preset = Preset::default();

                // case selector values to assign
                for idx in 0..case_configs.len() {
                    preset
                        .free_cells
                        .push((idx, F::from_u64((idx == q_case_idx) as u64)));
                }

                let (word_ranges, cell_idxs, unused_idxs) =
                    case_config.allocate_indices(num_case, free_cells);

                let words = word_ranges
                    .into_iter()
                    .map(|range| {
                        for idx in range.clone() {
                            preset.qs_byte_lookups[free_cells[idx].rotation] =
                                F::one();
                        }
                        Word::new(&free_cells[range], r)
                    })
                    .collect::<Vec<_>>();

                let cells = cell_idxs
                    .into_iter()
                    .map(|idx| free_cells[idx].clone())
                    .collect();

                let resumption = if case_config.will_halt {
                    Some(resumption.clone())
                } else {
                    None
                };

                for idx in unused_idxs.iter() {
                    preset.free_cells.push((*idx, F::zero()));
                }

                let qs_case = &qs_cases[q_case_idx];
                constraints.push(Constraint {
                    name: "case qs_byte_lookups",
                    selector: qs_op.expr() * qs_case.expr(),
                    polys: preset
                        .qs_byte_lookups
                        .iter()
                        .enumerate()
                        .map(|(idx, value)| {
                            if value.is_zero() {
                                // constraint qs_byte_lookup to 0 by default
                                qs_byte_lookups[idx].expr()
                            } else {
                                // constraint qs_byte_lookup to 1 to enable byte lookup
                                1.expr() - qs_byte_lookups[idx].expr()
                            }
                        })
                        .collect(),
                    lookups: vec![],
                });
                constraints.push(Constraint {
                    name: "case unused",
                    selector: qs_op.expr() * qs_case.expr(),
                    polys: unused_idxs
                        .into_iter()
                        .map(|idx| free_cells[idx].expr())
                        .collect(),
                    lookups: vec![],
                });

                assert!(
                    preset_map
                        .insert((qs_op_idx, case_config.case), preset)
                        .is_none(),
                    "duplicated case configured"
                );

                CaseAllocation {
                    selector: qs_case.clone(),
                    words,
                    cells,
                    resumption,
                }
            })
            .collect::<Vec<_>>();

        let gadget = O::construct(case_allocations);

        constraints.append(
            &mut gadget
                .constraints(state_curr, state_next)
                .into_iter()
                .map(|mut constraint| {
                    assert!(
                        matches!(constraint.selector, Expression::Advice{ .. }),
                        "constraint selector of case should be a queried advice"
                    );

                    constraint.selector =
                        qs_op.expr() * constraint.selector.clone();
                    constraint
                })
                .collect(),
        );

        gadget
    }

    pub(crate) fn assign_execution_step(
        &self,
        region: &mut Region<'_, F>,
        offset: usize,
        core_state: &mut CoreStateInstance,
        execution_step: Option<&ExecutionStep>,
    ) -> Result<(), Error> {
        assert!(core_state.is_executing);

        self.state_curr
            .is_executing
            .assign(region, offset, Some(F::one()))?;
        self.state_curr.global_counter.assign(
            region,
            offset,
            Some(F::from_u64(core_state.global_counter as u64)),
        )?;
        self.state_curr.call_id.assign(
            region,
            offset,
            Some(F::from_u64(core_state.call_id as u64)),
        )?;
        self.state_curr.program_counter.assign(
            region,
            offset,
            Some(F::from_u64(core_state.program_counter as u64)),
        )?;
        self.state_curr.stack_pointer.assign(
            region,
            offset,
            Some(F::from_u64(core_state.stack_pointer as u64)),
        )?;
        self.state_curr.gas_counter.assign(
            region,
            offset,
            Some(F::from_u64(core_state.gas_counter as u64)),
        )?;

        if let Some(execution_step) = execution_step {
            self.state_curr.opcode.assign(
                region,
                offset,
                Some(F::from_u64(execution_step.opcode.as_u8() as u64)),
            )?;

            let &qs_op_idx = self
                .qs_op_idx_map
                .get(&execution_step.opcode)
                .expect("opcode to be handled");
            for (idx, q_op) in self.qs_ops.iter().enumerate() {
                q_op.assign(
                    region,
                    offset,
                    Some(F::from_u64((idx == qs_op_idx) as u64)),
                )?;
            }

            let preset = self
                .preset_map
                .get(&(qs_op_idx, execution_step.case))
                .expect("case to be handled");
            for (cell, value) in self
                .qs_byte_lookups
                .iter()
                .zip(preset.qs_byte_lookups.iter())
            {
                cell.assign(region, offset, Some(*value))?;
            }

            for (idx, value) in &preset.free_cells {
                self.free_cells[*idx].assign(region, offset, Some(*value))?;
            }

            match (execution_step.opcode.is_push(), execution_step.opcode) {
                // PUSH1, ..., PUSH32
                (true, _) => self.push_gadget.assign(
                    region,
                    offset,
                    core_state,
                    execution_step,
                )?,
                (_, OpcodeId::ADD | OpcodeId::SUB) => self.add_gadget.assign(
                    region,
                    offset,
                    core_state,
                    execution_step,
                )?,
                (_, OpcodeId::LT | OpcodeId::GT) => self.lt_gadget.assign(
                    region,
                    offset,
                    core_state,
                    execution_step,
                )?,
<<<<<<< HEAD
                (_, OpcodeId::BYTE) => self.byte_gadget.assign(
=======
                (_, OpcodeId::POP) => self.pop_gadget.assign(
>>>>>>> 2d75f1d4
                    region,
                    offset,
                    core_state,
                    execution_step,
                )?,
                _ => unimplemented!(),
            }
        }

        Ok(())
    }
}<|MERGE_RESOLUTION|>--- conflicted
+++ resolved
@@ -215,11 +215,8 @@
     add_gadget: AddGadget<F>,
     push_gadget: PushGadget<F>,
     lt_gadget: LtGadget<F>,
-<<<<<<< HEAD
     byte_gadget: ByteGadget<F>,
-=======
     pop_gadget: PopGadget<F>,
->>>>>>> 2d75f1d4
 }
 
 impl<F: FieldExt> OpExecutionGadget<F> {
@@ -276,11 +273,8 @@
         construct_op_gadget!(add_gadget);
         construct_op_gadget!(push_gadget);
         construct_op_gadget!(lt_gadget);
-<<<<<<< HEAD
+        construct_op_gadget!(pop_gadget);
         construct_op_gadget!(byte_gadget);
-=======
-        construct_op_gadget!(pop_gadget);
->>>>>>> 2d75f1d4
         let _ = qs_op_idx;
 
         for constraint in constraints.into_iter() {
@@ -319,11 +313,8 @@
             add_gadget,
             push_gadget,
             lt_gadget,
-<<<<<<< HEAD
+            pop_gadget,
             byte_gadget,
-=======
-            pop_gadget,
->>>>>>> 2d75f1d4
         }
     }
 
@@ -567,11 +558,13 @@
                     core_state,
                     execution_step,
                 )?,
-<<<<<<< HEAD
+                (_, OpcodeId::POP) => self.pop_gadget.assign(
+                    region,
+                    offset,
+                    core_state,
+                    execution_step,
+                )?,
                 (_, OpcodeId::BYTE) => self.byte_gadget.assign(
-=======
-                (_, OpcodeId::POP) => self.pop_gadget.assign(
->>>>>>> 2d75f1d4
                     region,
                     offset,
                     core_state,
