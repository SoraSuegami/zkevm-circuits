--- conflicted
+++ resolved
@@ -1,9 +1,6 @@
 //! The EVM circuit implementation.
 
-<<<<<<< HEAD
-=======
 use crate::util::Expr;
->>>>>>> 0fa4f63b
 use bus_mapping::{evm::OpcodeId, operation::Target};
 use halo2::{
     arithmetic::FieldExt,
@@ -13,20 +10,13 @@
     },
     poly::Rotation,
 };
-<<<<<<< HEAD
-=======
 use num::BigUint;
->>>>>>> 0fa4f63b
 use std::{convert::TryInto, iter};
 
 mod op_execution;
 use op_execution::{OpExecutionGadget, OpExecutionState};
 mod param;
-<<<<<<< HEAD
-use param::{CIRCUIT_HEIGHT, CIRCUIT_WIDTH, NUM_CELL_OP_EXECTION_STATE};
-=======
 use param::{CIRCUIT_HEIGHT, CIRCUIT_WIDTH, NUM_CELL_OP_EXECUTION_STATE};
->>>>>>> 0fa4f63b
 
 #[derive(Clone, Debug)]
 pub(crate) enum CallField {
@@ -56,11 +46,7 @@
     // Value in wei of call.
     Value,
     // If call succeeds or not in the future.
-<<<<<<< HEAD
-    IsPersistant,
-=======
     IsPersistent,
->>>>>>> 0fa4f63b
     // If call is within a static call.
     IsStatic,
     // If call is `CREATE*`. We lookup op from calldata when is create,
@@ -141,23 +127,11 @@
 }
 
 impl<F: FieldExt> BusMappingLookup<F> {
-<<<<<<< HEAD
-    fn tag_expr(&self) -> Expression<F> {
-        Expression::Constant(self.tag())
-    }
-
-    fn tag(&self) -> F {
-        match self {
-            Self::Stack { .. } => F::from_u64(Target::Stack as u64),
-            Self::Memory { .. } => F::from_u64(Target::Memory as u64),
-            Self::AccountStorage { .. } => F::from_u64(Target::Storage as u64),
-=======
     fn rw_target(&self) -> Target {
         match self {
             Self::Stack { .. } => Target::Stack,
             Self::Memory { .. } => Target::Memory,
             Self::AccountStorage { .. } => Target::Storage,
->>>>>>> 0fa4f63b
             _ => unimplemented!(),
         }
     }
@@ -175,15 +149,12 @@
     BitwiseXor,
 }
 
-<<<<<<< HEAD
-=======
 impl<F: FieldExt> Expr<F> for FixedLookup {
     fn expr(&self) -> Expression<F> {
         Expression::Constant(F::from_u64(*self as u64))
     }
 }
 
->>>>>>> 0fa4f63b
 #[derive(Clone, Debug)]
 pub(crate) enum Lookup<F> {
     FixedLookup(FixedLookup, [Expression<F>; 3]),
@@ -197,32 +168,16 @@
     polys: Vec<Expression<F>>,
     lookups: Vec<Lookup<F>>,
 }
-<<<<<<< HEAD
-=======
-
->>>>>>> 0fa4f63b
 #[derive(Clone, Debug)]
 pub(crate) struct Cell<F> {
     // expression for constraint
     expression: Expression<F>,
-<<<<<<< HEAD
-    // relative position to selector for synthesis
-    column: Column<Advice>,
-=======
     column: Column<Advice>,
     // relative position to selector for synthesis
->>>>>>> 0fa4f63b
     rotation: usize,
 }
 
 impl<F: FieldExt> Cell<F> {
-<<<<<<< HEAD
-    fn expr(&self) -> Expression<F> {
-        self.expression.clone()
-    }
-
-=======
->>>>>>> 0fa4f63b
     fn assign(
         &self,
         region: &mut Region<'_, F>,
@@ -243,25 +198,18 @@
     }
 }
 
-<<<<<<< HEAD
-=======
 impl<F: FieldExt> Expr<F> for Cell<F> {
     fn expr(&self) -> Expression<F> {
         self.expression.clone()
     }
 }
 
->>>>>>> 0fa4f63b
 // TODO: Integrate with evm_word
 #[derive(Clone, Debug)]
 struct Word<F> {
     // random linear combination expression of cells
     expression: Expression<F>,
-<<<<<<< HEAD
-    // inner cells for syntesis
-=======
     // inner cells for synthesis
->>>>>>> 0fa4f63b
     cells: [Cell<F>; 32],
 }
 
@@ -272,24 +220,11 @@
             expression: cells
                 .iter()
                 .rev()
-<<<<<<< HEAD
-                .fold(Expression::Constant(F::zero()), |acc, byte| {
-                    acc * r.clone() + byte.expr()
-                }),
-=======
                 .fold(0.expr(), |acc, byte| acc * r.clone() + byte.expr()),
->>>>>>> 0fa4f63b
             cells: cells.to_owned().try_into().unwrap(),
         }
     }
 
-<<<<<<< HEAD
-    fn expr(&self) -> Expression<F> {
-        self.expression.clone()
-    }
-
-=======
->>>>>>> 0fa4f63b
     fn assign(
         &self,
         region: &mut Region<'_, F>,
@@ -308,15 +243,12 @@
     }
 }
 
-<<<<<<< HEAD
-=======
 impl<F: FieldExt> Expr<F> for Word<F> {
     fn expr(&self) -> Expression<F> {
         self.expression.clone()
     }
 }
 
->>>>>>> 0fa4f63b
 // TODO: Should we maintain these state in circuit or we prepare all of them
 // when parsing debug trace?
 #[derive(Debug)]
@@ -378,11 +310,7 @@
 pub(crate) struct ExecutionStep {
     opcode: OpcodeId,
     case: Case,
-<<<<<<< HEAD
-    values: Vec<[u8; 32]>,
-=======
     values: Vec<BigUint>,
->>>>>>> 0fa4f63b
 }
 
 // TODO: use Operation from bus_mapping
@@ -505,23 +433,9 @@
                 });
             }
 
-<<<<<<< HEAD
-            vec![Expression::Constant(F::zero())]
-        });
-
-        // TODO: Enable this when switch to kzg branch and remove the failure
-        //       VerifyFailure::ConstraintPoison
-        // meta.create_gate("Query byte lookup as a synthetic selector", |meta| {
-        //     let expr = meta.query_advice(qs_byte_lookup, Rotation::cur());
-
-        //     vec![expr.clone() * (Expression::Constant(F::one()) - expr)]
-        // });
-
-=======
             vec![0.expr()]
         });
 
->>>>>>> 0fa4f63b
         let mut cells_curr = Vec::with_capacity(CIRCUIT_WIDTH * CIRCUIT_HEIGHT);
         meta.create_gate("Query cells for current step", |meta| {
             for h in 0..CIRCUIT_HEIGHT as i32 {
@@ -534,17 +448,10 @@
                 }
             }
 
-<<<<<<< HEAD
-            vec![Expression::Constant(F::zero())]
-        });
-
-        let num_cells_next_asseccible = NUM_CELL_OP_EXECTION_STATE;
-=======
             vec![0.expr()]
         });
 
         let num_cells_next_asseccible = NUM_CELL_OP_EXECUTION_STATE;
->>>>>>> 0fa4f63b
 
         let cells_next =
             &mut cells_curr[..num_cells_next_asseccible].to_vec()[..];
@@ -557,19 +464,6 @@
                 );
             }
 
-<<<<<<< HEAD
-            vec![Expression::Constant(F::zero())]
-        });
-
-        let op_execution_state_curr =
-            OpExecutionState::new(&cells_curr[..NUM_CELL_OP_EXECTION_STATE]);
-        let op_execution_state_next =
-            OpExecutionState::new(&cells_next[..NUM_CELL_OP_EXECTION_STATE]);
-        let op_execution_free_cells =
-            cells_curr[NUM_CELL_OP_EXECTION_STATE..].to_vec();
-
-        let mut qs_op_execution = Expression::Constant(F::zero());
-=======
             vec![0.expr()]
         });
 
@@ -581,18 +475,13 @@
             cells_curr[NUM_CELL_OP_EXECUTION_STATE..].to_vec();
 
         let mut qs_op_execution = 0.expr();
->>>>>>> 0fa4f63b
         meta.create_gate(
             "Query synthetic selector for OpExecutionGadget",
             |meta| {
                 qs_op_execution = meta.query_selector(q_step)
                     * op_execution_state_curr.is_executing.expr();
 
-<<<<<<< HEAD
-                vec![Expression::Constant(F::zero())]
-=======
                 vec![0.expr()]
->>>>>>> 0fa4f63b
             },
         );
 
@@ -616,32 +505,18 @@
     ) {
         // TODO: call_lookups
         // TODO: bytecode_lookups
-<<<<<<< HEAD
-        // TODO: rw_lookups
-=======
->>>>>>> 0fa4f63b
 
         let mut fixed_lookups = Vec::<[Expression<F>; 4]>::new();
         let mut rw_lookups = Vec::<[Expression<F>; 7]>::new();
 
         for (qs_lookup, lookups) in independent_lookups {
-<<<<<<< HEAD
-            let zero = Expression::Constant(F::zero());
-=======
->>>>>>> 0fa4f63b
             let mut fixed_lookup_count = 0;
             let mut rw_lookup_count = 0;
 
             for lookup in lookups {
                 match lookup {
                     Lookup::FixedLookup(tag, exprs) => {
-<<<<<<< HEAD
-                        let tag_expr =
-                            Expression::Constant(F::from_u64(tag as u64));
-                        let exprs = iter::once(tag_expr).chain(exprs.clone());
-=======
                         let exprs = iter::once(tag.expr()).chain(exprs.clone());
->>>>>>> 0fa4f63b
 
                         if fixed_lookups.len() == fixed_lookup_count {
                             fixed_lookups.push(
@@ -661,9 +536,6 @@
                         }
                         fixed_lookup_count += 1;
                     }
-<<<<<<< HEAD
-                    Lookup::BusMappingLookup(bm_lookup) => {
-=======
                     Lookup::BusMappingLookup(
                         rw_lookup
                         @
@@ -673,7 +545,6 @@
                             ..
                         }),
                     ) => {
->>>>>>> 0fa4f63b
                         let OpExecutionState {
                             global_counter,
                             call_id,
@@ -682,21 +553,6 @@
                         } = &op_execution_state_curr;
 
                         if rw_lookups.len() == rw_lookup_count {
-<<<<<<< HEAD
-                            rw_lookups.push(
-                                vec![zero.clone(); 7].try_into().unwrap(),
-                            );
-                        }
-
-                        let mut exprs = vec![
-                            global_counter.expr()
-                                + Expression::Constant(F::from_u64(
-                                    rw_lookup_count as u64,
-                                )),
-                            bm_lookup.tag_expr(),
-                        ];
-                        exprs.extend(match bm_lookup {
-=======
                             rw_lookups
                                 .push(vec![0.expr(); 7].try_into().unwrap());
                         }
@@ -706,33 +562,10 @@
                             rw_lookup.rw_target().expr(),
                         ];
                         exprs.extend(match rw_lookup {
->>>>>>> 0fa4f63b
                             BusMappingLookup::Stack {
                                 is_write,
                                 index_offset,
                                 value,
-<<<<<<< HEAD
-                            } => {
-                                let stack_index = stack_pointer.expr()
-                                    + Expression::Constant(
-                                        F::from_u64(index_offset.abs() as u64)
-                                            * if index_offset.is_negative() {
-                                                -F::one()
-                                            } else {
-                                                F::one()
-                                            },
-                                    );
-                                [
-                                    Expression::Constant(F::from_u64(
-                                        is_write as u64,
-                                    )),
-                                    call_id.expr(),
-                                    stack_index,
-                                    value,
-                                    zero.clone(),
-                                ]
-                            }
-=======
                             } => [
                                 is_write.expr(),
                                 call_id.expr(),
@@ -740,28 +573,17 @@
                                 value,
                                 0.expr(),
                             ],
->>>>>>> 0fa4f63b
                             BusMappingLookup::Memory {
                                 is_write,
                                 call_id,
                                 index,
                                 value,
                             } => [
-<<<<<<< HEAD
-                                Expression::Constant(F::from_u64(
-                                    is_write as u64,
-                                )),
-                                call_id,
-                                index,
-                                value,
-                                zero.clone(),
-=======
                                 is_write.expr(),
                                 call_id,
                                 index,
                                 value,
                                 0.expr(),
->>>>>>> 0fa4f63b
                             ],
                             BusMappingLookup::AccountStorage {
                                 is_write,
@@ -770,13 +592,7 @@
                                 value,
                                 value_prev,
                             } => [
-<<<<<<< HEAD
-                                Expression::Constant(F::from_u64(
-                                    is_write as u64,
-                                )),
-=======
                                 is_write.expr(),
->>>>>>> 0fa4f63b
                                 address,
                                 location,
                                 value,
@@ -794,39 +610,22 @@
 
                         rw_lookup_count += 1;
                     }
-<<<<<<< HEAD
-=======
                     _ => unimplemented!(),
->>>>>>> 0fa4f63b
                 }
             }
         }
 
         // Configure whole row lookups by qs_byte_lookup
-<<<<<<< HEAD
-        let zero = Expression::Constant(F::zero());
-        for column in advices {
-            meta.lookup(|meta| {
-                let tag = Expression::Constant(F::from_u64(
-                    FixedLookup::Range256 as u64,
-                ));
-=======
         for column in advices {
             meta.lookup(|meta| {
                 let tag = FixedLookup::Range256.expr();
->>>>>>> 0fa4f63b
                 let qs_byte_lookup =
                     meta.query_advice(qs_byte_lookup, Rotation::cur());
                 [
                     qs_byte_lookup.clone() * tag,
                     qs_byte_lookup * meta.query_advice(column, Rotation::cur()),
-<<<<<<< HEAD
-                    zero.clone(),
-                    zero.clone(),
-=======
                     0.expr(),
                     0.expr(),
->>>>>>> 0fa4f63b
                 ]
                 .iter()
                 .zip(fixed_table.iter())
